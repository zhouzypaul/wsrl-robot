--- conflicted
+++ resolved
@@ -224,20 +224,12 @@
         rng = jax.random.PRNGKey(FLAGS.seed)
         sampling_rng = jax.device_put(rng, sharding.replicate())
 
-<<<<<<< HEAD
-        calql_ckpt = checkpoints.restore_checkpoint(
-=======
         ckpt = checkpoints.restore_checkpoint(
->>>>>>> 12337385
             os.path.abspath(FLAGS.calql_checkpoint_path),
             calql_agent.state,
             step=FLAGS.checkpoint_step,
         )
-<<<<<<< HEAD
-        calql_agent = calql_agent.replace(state=calql_ckpt)
-=======
         calql_agent = calql_agent.replace(state=ckpt)
->>>>>>> 12337385
 
         print_green("starting actor loop")
         eval(
